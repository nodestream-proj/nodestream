--- conflicted
+++ resolved
@@ -106,17 +106,10 @@
     result = Project.read_from_file(file_name)
     assert_that(result.scopes_by_name, has_length(1))
 
-    assert_that(result.plugin_configs, has_key("test"))
-    assert_that(
-<<<<<<< HEAD
-        result.plugins,
-        equal_to(
-            [PluginScope(name="test", config={"PluginUsername": "bob"}, targets=[])]
-        ),
-=======
-        result.plugin_configs["test"].get_config_value("PluginUsername"),
+    assert_that(result.plugins[0].name, equal_to("test"))
+    assert_that(
+        result.plugins[0].get_config_value("PluginUsername"),
         equal_to("bob"),
->>>>>>> d32582d3
     )
     assert_that(
         result.scopes_by_name["perpetual"].config.get_config_value("Username"),
@@ -124,20 +117,14 @@
     )
 
 
-def test_project_from_with_with_config_targets(add_env_var):
+def test_project_from_with_config_targets(add_env_var):
     result = Project.read_from_file(
         Path("tests/unit/project/fixtures/simple_project_with_config_targets.yaml")
     )
     assert_that(result.targets_by_name, equal_to({"t1": Target("t1", {"a": "b"})}))
     assert_that(
-        result.plugins,
-        equal_to(
-            [PluginScope(name="test", config={"PluginUsername": "bob"}, targets=["t1"])]
-        ),
-    )
-    assert_that(
-        result.scopes_by_name["perpetual"].config,
-        equal_to(ScopeConfig({"Username": "bob"})),
+        result.scopes_by_name["perpetual"].config.get_config_value("Username"),
+        equal_to("bob"),
     )
     assert_that(
         result.scopes_by_name["perpetual"].pipelines_by_name["target-pipeline"].targets,

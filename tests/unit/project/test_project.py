--- conflicted
+++ resolved
@@ -9,11 +9,9 @@
     PipelineInitializationArguments,
     PipelineProgressReporter,
 )
-<<<<<<< HEAD
+from nodestream.project import PipelineDefinition, PipelineScope, Project, RunRequest
 from nodestream.pipeline.scope_config import ScopeConfig
-=======
-from nodestream.project import PipelineDefinition, PipelineScope, Project, RunRequest
->>>>>>> 5d8cf47a
+
 from nodestream.schema.schema import GraphSchema
 
 
@@ -28,6 +26,7 @@
 @pytest.fixture
 def project(scopes):
     return Project(scopes)
+
 
 @pytest.fixture
 def add_env_var() -> pytest.fixture():
@@ -56,7 +55,10 @@
     file_name = Path("tests/unit/project/fixtures/simple_project.yaml")
     result = Project.read_from_file(file_name)
     assert_that(result.scopes_by_name, has_length(1))
-    assert_that(result.scopes_by_name['perpetual'].config, equal_to(ScopeConfig({"Username": "bob"})))
+    assert_that(
+        result.scopes_by_name["perpetual"].config,
+        equal_to(ScopeConfig({"Username": "bob"})),
+    )
 
 
 def test_project_from_file_missing_file():

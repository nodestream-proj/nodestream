import pytest
from hamcrest import assert_that, equal_to, has_entries, has_length

from nodestream.interpreting.interpretations.relationship_interpretation import (
    InvalidKeyLengthError,
    RelationshipInterpretation,
)

from ...stubs import StubbedValueProvider
from .matchers import (
    has_defined_relationships,
    has_no_defined_nodes,
    has_no_defined_relationships,
    has_node_keys,
    has_node_properties,
    has_relationship_keys,
)


def test_single_key_search_without_normalized_values(blank_context):
    expected_key = {"hello": "world", "foo": "bar"}
    RelationshipInterpretation(
        node_type="Test", relationship_type="IS_TEST", node_key=expected_key
    ).interpret(blank_context)
    assert_that(
        blank_context.desired_ingest.relationships[0].to_node.key_values,
        equal_to(expected_key),
    )


def test_single_key_search_with_normalized_values(blank_context):
    provided_key = {"hello": "wOrLd", "foo": "bAr"}
    expected_key = {"hello": "world", "foo": "bar"}
    RelationshipInterpretation(
        node_type="Test", relationship_type="IS_TEST", node_key=provided_key
    ).interpret(blank_context)
    assert_that(
        blank_context.desired_ingest.relationships[0].to_node.key_values,
        equal_to(expected_key),
    )


def test_multiple_key_search_with_normalized_values(blank_context):
    provider_one = StubbedValueProvider(values=[1, 2, 3])
    provider_two = StubbedValueProvider(values=["A", "b", "c"])
    subject = RelationshipInterpretation(
        node_type="Test",
        relationship_type="IS_TEST",
        node_key={"one": provider_one, "two": provider_two},
        find_many=True,
    )

    subject.interpret(blank_context)

    assert_that(blank_context.desired_ingest.relationships, has_length(3))
    assert_that(
        blank_context.desired_ingest.relationships[0].to_node.key_values,
        equal_to({"one": 1, "two": "a"}),
    )


def test_multiple_key_search_without_normalized_values(blank_context):
    provider_one = StubbedValueProvider(values=[1, 2, 3])
    provider_two = StubbedValueProvider(values=["A", "b", "c"])
    subject = RelationshipInterpretation(
        node_type="Test",
        relationship_type="IS_TEST",
        node_key={"one": provider_one, "two": provider_two},
        find_many=True,
        key_normalization={"do_lowercase_strings": False},
    )

    subject.interpret(blank_context)

    assert_that(blank_context.desired_ingest.relationships, has_length(3))
    assert_that(
        blank_context.desired_ingest.relationships[0].to_node.key_values,
        equal_to({"one": 1, "two": "A"}),
    )


def test_multiple_key_search_incongruent_sizes(blank_context):
    with pytest.raises(InvalidKeyLengthError):
        provider_one = StubbedValueProvider(values=[1, 3])
        provider_two = StubbedValueProvider(values=["A", "b", "c"])
        RelationshipInterpretation(
            node_type="Test",
            relationship_type="IS_TEST",
            node_key={"one": provider_one, "two": provider_two},
            find_many=True,
        ).interpret(blank_context)


def test_relationship_interpretation_find_relationship_key_normalization(blank_context):
    expected_key = {"rel_key": "value"}
    RelationshipInterpretation(
        node_type="Test",
        relationship_type="IS_TEST",
        node_key={"hello": "world"},
        relationship_key=expected_key,
    ).interpret(blank_context)
    assert_that(
        blank_context.desired_ingest.relationships[0].relationship.key_values,
        equal_to(expected_key),
    )


def test_relationship_interpretation_find_relationship_property_normalization(
    blank_context,
):
    expected_properties = {"rel_property": "value"}
    supplied_properties = {"rel_property": "VaLuE"}
    RelationshipInterpretation(
        node_type="Test",
        relationship_type="IS_TEST",
        node_key={"hello": "world"},
        relationship_properties=supplied_properties,
        properties_normalization={"do_lowercase_strings": True},
    ).interpret(blank_context)
    assert_that(
        blank_context.desired_ingest.relationships[0].relationship.properties,
        has_entries(expected_properties),
    )


def test_relationship_interpretation_node_property_normalization(blank_context):
    expected_properties = {"rel_property": "value"}
    supplied_properties = {"rel_property": "VaLuE"}
    RelationshipInterpretation(
        node_type="Test",
        relationship_type="IS_TEST",
        node_key={"hello": "world"},
        node_properties=supplied_properties,
        properties_normalization={"do_lowercase_strings": True},
    ).interpret(blank_context)
    assert_that(
        blank_context.desired_ingest.relationships[0].to_node.properties,
        has_entries(expected_properties),
    )


def test_relationship_interpretation_gather_present_relationships_not_static_node(
    schema_coordinator,
):
    subject = RelationshipInterpretation(
        node_type=StubbedValueProvider(values=["Dynamic"]),
        node_key={"hello": "world"},
        relationship_type="Static",
    )
    subject.expand_schema(schema_coordinator)
    assert_that(schema_coordinator, has_defined_relationships(("Static",)))


def test_relationship_interpretation_gather_present_relationships_not_static_relationship(
    schema_coordinator,
):
    subject = RelationshipInterpretation(
        node_type="Satic",
        node_key={"hello": "world"},
        relationship_type=StubbedValueProvider(values=["Dynamic"]),
    )
    subject.expand_schema(schema_coordinator)
    assert_that(schema_coordinator, has_no_defined_relationships())


def test_relationship_interpretation_gather_used_indexes_static_values(
    schema_coordinator,
):
    subject = RelationshipInterpretation(
        node_type=StubbedValueProvider(values=["Dynamic"]),
        node_key={"hello": "world"},
        relationship_type="Static",
    )
    subject.expand_schema(schema_coordinator)
    assert_that(schema_coordinator, has_no_defined_nodes())


def test_relationship_interpretation_gather_used_indexes_static_values_match_only(
    schema_coordinator,
):
    subject = RelationshipInterpretation(
        node_type="static",
        node_key={"hello": "world"},
        relationship_type=StubbedValueProvider(values=["Dynamic"]),
        node_creation_rule="MATCH_ONLY",
    )
    subject.expand_schema(schema_coordinator)
    assert_that(schema_coordinator, has_node_properties("static", ("hello",)))


def test_relationship_interpretation_gather_used_indexes_not_static_node(
    schema_coordinator,
):
    subject = RelationshipInterpretation(
        node_type="Static",
        node_key={"hello": "world"},
        relationship_type="AlsoStatic",
    )
    subject.expand_schema(schema_coordinator)
    assert_that(schema_coordinator, has_node_keys("Static", ("hello",)))
    assert_that(schema_coordinator, has_relationship_keys("AlsoStatic", []))


def test_relationship_interpretation_gather_used_indexes_static_node_reversed(
    schema_coordinator,
):
    subject = RelationshipInterpretation(
        node_type="Static",
        node_key={"hello": "world"},
        relationship_type="AlsoStatic",
        outbound=False,
    )
    subject.expand_schema(schema_coordinator)
    assert_that(schema_coordinator, has_node_keys("Static", ("hello",)))
    assert_that(schema_coordinator, has_relationship_keys("AlsoStatic", []))


def test_relationship_interpretation_gather_object_shapes_not_static_relationship(
    schema_coordinator,
):
    subject = RelationshipInterpretation(
        node_type="Static",
        node_key={"hello": "world"},
        relationship_type=StubbedValueProvider(values=["Dynamic"]),
    )
    subject.expand_schema(schema_coordinator)
    assert_that(schema_coordinator, has_no_defined_relationships())
    assert_that(schema_coordinator, has_node_keys("Static", ("hello",)))


def test_relationship_interpretation_gather_object_shapes_not_static_node(
    schema_coordinator,
):
    subject = RelationshipInterpretation(
        node_type=StubbedValueProvider(values=["Dynamic"]),
        node_key={"hello": "world"},
        relationship_type="Static",
    )
<<<<<<< HEAD
    subject.expand_schema(schema_coordinator)
    assert_that(schema_coordinator, has_no_defined_nodes())
=======
    assert_that(list(subject.gather_object_shapes()), has_length(2))


def test_relationship_interpretation_addtional_node_types(blank_context):
    subject = RelationshipInterpretation(
        node_type="Static",
        node_key={"hello": "world"},
        relationship_type="Static",
        node_additional_types=["SomethingElse"],
    )
    subject.interpret(blank_context)
    assert_that(
        blank_context.desired_ingest.relationships[0].to_node.additional_types,
        equal_to(("SomethingElse",)),
    )
>>>>>>> 6d510036
<|MERGE_RESOLUTION|>--- conflicted
+++ resolved
@@ -236,11 +236,8 @@
         node_key={"hello": "world"},
         relationship_type="Static",
     )
-<<<<<<< HEAD
     subject.expand_schema(schema_coordinator)
     assert_that(schema_coordinator, has_no_defined_nodes())
-=======
-    assert_that(list(subject.gather_object_shapes()), has_length(2))
 
 
 def test_relationship_interpretation_addtional_node_types(blank_context):
@@ -254,5 +251,4 @@
     assert_that(
         blank_context.desired_ingest.relationships[0].to_node.additional_types,
         equal_to(("SomethingElse",)),
-    )
->>>>>>> 6d510036
+    )
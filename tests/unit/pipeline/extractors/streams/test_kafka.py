--- conflicted
+++ resolved
@@ -60,23 +60,14 @@
 
 
 @pytest.mark.asyncio
-<<<<<<< HEAD
 async def test_poll(connector, mocker):
     connector.consumer = mocker.Mock()
     connector.consumer.poll.return_value = MockKafkaMessage("test-value", None)
-=======
-async def test_poll(connector):
-    async def iterator():
-        yield TEST_RECORD
-
-    connector.consumer = iterator()
->>>>>>> 8974466c
     result = await connector.poll()
     assert_that(result, equal_to(["test-value"]))
 
 
 @pytest.mark.asyncio
-<<<<<<< HEAD
 async def test_poll_error(connector, mocker):
     connector.consumer = mocker.Mock()
     connector.consumer.poll.return_value = MockKafkaMessage(None, "error")
@@ -87,14 +78,6 @@
 async def test_poll_infinite_items_terminates(connector, mocker):
     connector.consumer = mocker.Mock()
     connector.consumer.poll.return_value = MockKafkaMessage("test-value", None)
-=======
-async def test_poll_infinite_items_terminates(connector):
-    async def iterator():
-        while True:
-            yield TEST_RECORD
-
-    connector.consumer = iterator()
->>>>>>> 8974466c
     connector.max_records = 10
     result = await connector.poll()
     assert_that(result, equal_to(["test-value"] * 10))
from unittest.mock import AsyncMock, Mock

import pytest

from nodestream.pipeline.channel import channel
from nodestream.pipeline.pipeline import (
    EmitOutstandingRecordsState,
    EmitResult,
    Executor,
    Pipeline,
    PipelineOutputProcessRecordsState,
    PipelineOutputStartState,
    PipelineOutputStopState,
    ProcessRecordsState,
    Record,
    StartStepState,
    StepExecutionState,
    StopStepExecution,
)
from nodestream.pipeline.progress_reporter import PipelineProgressReporter
from nodestream.pipeline.step import Step, StepContext


@pytest.fixture
def mock_step():
    step = Mock(spec=Step)
    step.start = AsyncMock()
    step.finish = AsyncMock()
    step.process_record = AsyncMock()
    step.emit_outstanding_records = AsyncMock()
    step.finalize_record = AsyncMock()
    return step


@pytest.fixture
def mock_context():
    context = Mock(spec=StepContext)
    context.report_error = Mock()
    context.debug = Mock()
    return context


@pytest.fixture
def step_execution_state(mock_step, mock_context):
    input_channel, output_channel = channel(10)
    return StepExecutionState(mock_step, mock_context, input_channel, output_channel)


# Tests for Record class
@pytest.mark.asyncio
async def test_record_from_step_emission_simple():
    step = Mock(spec=Step)
    data = {"test": "data"}

    record = Record.from_step_emission(step, data)

    assert record.data == data
    assert record.callback_token == data
    assert record.originating_step == step
    assert record.originated_from is None
    assert record.child_record_count == 0


@pytest.mark.asyncio
async def test_record_from_step_emission_with_tuple():
    step = Mock(spec=Step)
    data = {"test": "data"}
    token = "callback_token"

    record = Record.from_step_emission(step, (data, token))

    assert record.data == data
    assert record.callback_token == token
    assert record.originating_step == step


@pytest.mark.asyncio
async def test_record_drop_calls_finalize():
    step = Mock(spec=Step)
    step.finalize_record = AsyncMock()
    token = "test_token"

    record = Record(data="test", originating_step=step, callback_token=token)
    await record.drop()

    step.finalize_record.assert_called_once_with(token)


@pytest.mark.asyncio
async def test_record_drop_propagates_to_parent():
    parent_step = Mock(spec=Step)
    parent_step.finalize_record = AsyncMock()
    child_step = Mock(spec=Step)
    child_step.finalize_record = AsyncMock()

    parent_record = Record(
        data="parent", originating_step=parent_step, callback_token="parent_token"
    )
    child_record = Record(
        data="child",
        originating_step=child_step,
        callback_token="child_token",
        originated_from=parent_record,
    )

    await child_record.drop()

    child_step.finalize_record.assert_called_once_with("child_token")
    # Parent should have child_dropped called
    assert parent_record.child_record_count == -1


@pytest.mark.asyncio
async def test_record_child_dropped():
    step = Mock(spec=Step)
    step.finalize_record = AsyncMock()

    record = Record(
        data="test", originating_step=step, callback_token="token", child_record_count=1
    )
    await record.child_dropped()

    assert record.child_record_count == 0
    step.finalize_record.assert_called_once_with("token")


# Tests for EmitResult enum
def test_emit_result_should_continue():
    assert EmitResult.EMITTED_RECORDS.should_continue is True
    assert EmitResult.NO_OP.should_continue is True
    assert EmitResult.CLOSED_DOWNSTREAM.should_continue is False


def test_emit_result_did_emit_records():
    assert EmitResult.EMITTED_RECORDS.did_emit_records is True
    assert EmitResult.NO_OP.did_emit_records is False
    assert EmitResult.CLOSED_DOWNSTREAM.did_emit_records is False


# Tests for StartStepState
@pytest.mark.asyncio
async def test_start_step_state_success(mock_step, mock_context):
    input_channel, output_channel = channel(10)
    state = StartStepState(mock_step, mock_context, input_channel, output_channel)

    next_state = await state.execute_until_state_change()

    mock_step.start.assert_called_once_with(mock_context)
    assert isinstance(next_state, ProcessRecordsState)


@pytest.mark.asyncio
async def test_start_step_state_error(mock_step, mock_context):
    input_channel, output_channel = channel(10)
    state = StartStepState(mock_step, mock_context, input_channel, output_channel)
    mock_step.start.side_effect = Exception("Start failed")

    next_state = await state.execute_until_state_change()

    mock_context.report_error.assert_called_once()
    assert next_state is None


# Tests for ProcessRecordsState
@pytest.mark.asyncio
async def test_process_records_state_transitions_to_emit_outstanding():
    """Test that ProcessRecordsState transitions to EmitOutstandingRecordsState."""
    mock_step = Mock(spec=Step)
    mock_context = Mock(spec=StepContext)

    # Create mock channels
    mock_input = Mock()
    mock_input.get = AsyncMock(side_effect=[None])  # No records, just end signal

    mock_output = Mock()

    state = ProcessRecordsState(mock_step, mock_context, mock_input, mock_output)

    next_state = await state.execute_until_state_change()

    assert isinstance(next_state, EmitOutstandingRecordsState)


@pytest.mark.asyncio
async def test_process_records_state_drops_record_when_no_emission():
    mock_step = Mock(spec=Step)
    mock_context = Mock(spec=StepContext)
    input_channel, output_channel = channel(10)

    state = ProcessRecordsState(mock_step, mock_context, input_channel, output_channel)

    # Create a record with finalize_record mock
    originating_step = Mock(spec=Step)
    originating_step.finalize_record = AsyncMock()
    test_record = Record(
        data="test_data", originating_step=originating_step, callback_token="token"
    )

    # Mock process_record to return empty generator
    async def empty_generator(data, context):
        return
        yield  # pragma: no cover

    mock_step.process_record.return_value = empty_generator("test_data", mock_context)

    # Put record and end signal
    await input_channel.channel.put(test_record)
    await input_channel.channel.put(None)

    await state.execute_until_state_change()

    # Verify record was dropped (finalize_record called)
    originating_step.finalize_record.assert_called_once_with("token")


# Tests for StopStepExecution
@pytest.mark.asyncio
async def test_stop_step_execution(mock_step, mock_context):
    input_channel, output_channel = channel(10)
    state = StopStepExecution(mock_step, mock_context, input_channel, output_channel)

    next_state = await state.execute_until_state_change()

    mock_step.finish.assert_called_once_with(mock_context)
    assert next_state is None


# Tests for Executor
@pytest.mark.asyncio
async def test_executor_for_step():
    mock_step = Mock(spec=Step)
    mock_step.start = AsyncMock()
    mock_step.finish = AsyncMock()
    input_channel, output_channel = channel(10)
    mock_context = Mock(spec=StepContext)

    executor = Executor.for_step(mock_step, input_channel, output_channel, mock_context)

    assert isinstance(executor.state, StartStepState)


@pytest.mark.asyncio
async def test_executor_pipeline_output():
    input_channel, _ = channel(10)
    reporter = PipelineProgressReporter()

    executor = Executor.pipeline_output(input_channel, reporter)

    assert isinstance(executor.state, PipelineOutputStartState)


@pytest.mark.asyncio
async def test_pipeline_output_observes_data_not_record():
    """Test that observability callback receives data, not Record objects."""
    observed_items = []

    def observe_callback(item):
        observed_items.append(item)

    input_channel, _ = channel(10)
    reporter = PipelineProgressReporter(observability_callback=observe_callback)

    # Create pipeline output state
    from nodestream.metrics import Metrics

    metrics = Metrics()
    state = PipelineOutputProcessRecordsState(input_channel, reporter, metrics)

    # Create test records with different data types
    step = Mock(spec=Step)
    test_data = ["simple_string", {"key": "value"}, ["list", "item"], 42]

    # Put records in input channel
    for data in test_data:
        record = Record(data=data, originating_step=step, callback_token=data)
        await input_channel.channel.put(record)

    # Signal end
    await input_channel.channel.put(None)

    # Execute the state
    await state.execute_until_state_change()

    # Verify that observed items are the actual data, not Record objects
    assert len(observed_items) == len(test_data)
    for i, observed in enumerate(observed_items):
        assert observed == test_data[i]
        assert not hasattr(observed, "data")  # Should not be a Record
        assert not hasattr(observed, "originating_step")  # Should not be a Record


# Tests for StepExecutionState emit_record method
@pytest.mark.asyncio
async def test_step_execution_state_emit_record_success(mock_step, mock_context):
    input_channel, output_channel = channel(10)
    state = StartStepState(mock_step, mock_context, input_channel, output_channel)

    test_record = Record(
        data="test", originating_step=mock_step, callback_token="token"
    )
    result = await state.emit_record(test_record)

    assert result == EmitResult.EMITTED_RECORDS


@pytest.mark.asyncio
async def test_step_execution_state_emit_record_closed_downstream(
    mock_step, mock_context
):
    input_channel, output_channel = channel(10)
    state = StartStepState(mock_step, mock_context, input_channel, output_channel)

    # Set input_dropped to simulate downstream not accepting records
    output_channel.channel.input_dropped = True

    test_record = Record(
        data="test", originating_step=mock_step, callback_token="token"
    )
    result = await state.emit_record(test_record)

    assert result == EmitResult.CLOSED_DOWNSTREAM
    mock_context.debug.assert_called_once_with(
        "Downstream is not accepting records. Stopping"
    )


# Tests for StepExecutionState emit_from_generator method
@pytest.mark.asyncio
async def test_step_execution_state_emit_from_generator_with_records(
    mock_step, mock_context
):
    input_channel, output_channel = channel(10)
    state = StartStepState(mock_step, mock_context, input_channel, output_channel)

    async def test_generator():
        yield "record1"
        yield "record2"

    result = await state.emit_from_generator(test_generator())

    assert result == EmitResult.EMITTED_RECORDS


@pytest.mark.asyncio
async def test_step_execution_state_emit_from_generator_closed_downstream(
    mock_step, mock_context
):
    input_channel, output_channel = channel(10)
    state = StartStepState(mock_step, mock_context, input_channel, output_channel)

    # Set input_dropped to simulate downstream not accepting records
    output_channel.channel.input_dropped = True

    async def test_generator():
        yield "record1"
        yield "record2"

    result = await state.emit_from_generator(test_generator())

    assert result == EmitResult.CLOSED_DOWNSTREAM


# Tests for ProcessRecordsState exception handling
@pytest.mark.asyncio
async def test_process_records_state_exception_handling(mock_step, mock_context):
    input_channel, output_channel = channel(10)
    state = ProcessRecordsState(mock_step, mock_context, input_channel, output_channel)

    # Create a record
    originating_step = Mock(spec=Step)
    originating_step.finalize_record = AsyncMock()
    test_record = Record(
        data="test_data", originating_step=originating_step, callback_token="token"
    )

    # Mock process_record to raise an exception directly (not return a coroutine)
    def failing_process_record(data, context):
        raise Exception("Processing failed")

    mock_step.process_record = failing_process_record

    # Put record in input channel
    await input_channel.channel.put(test_record)
    await input_channel.channel.put(None)

    next_state = await state.execute_until_state_change()

    # Check that report_error was called with the right message and fatal=True
    # The exact exception may vary, so we just check the call was made
    mock_context.report_error.assert_called_once()
    args, kwargs = mock_context.report_error.call_args
    assert args[0] == "Error processing record"
    assert kwargs.get("fatal") is True
    assert isinstance(next_state, StopStepExecution)


@pytest.mark.asyncio
async def test_process_records_state_closed_downstream_transition(
    mock_step, mock_context
):
    input_channel, output_channel = channel(10)
    state = ProcessRecordsState(mock_step, mock_context, input_channel, output_channel)

    # Set input_dropped to simulate downstream not accepting records
    output_channel.channel.input_dropped = True

    # Create a record
    originating_step = Mock(spec=Step)
    originating_step.finalize_record = AsyncMock()
    test_record = Record(
        data="test_data", originating_step=originating_step, callback_token="token"
    )

    # Mock process_record to return a generator with records
    async def test_generator(data, context):
        yield "output_record"

    mock_step.process_record.return_value = test_generator("test_data", mock_context)

    # Put record in input channel
    await input_channel.channel.put(test_record)
    await input_channel.channel.put(None)

    next_state = await state.execute_until_state_change()

    assert isinstance(next_state, StopStepExecution)


# Tests for EmitOutstandingRecordsState
@pytest.mark.asyncio
async def test_emit_outstanding_records_state_success(mock_step, mock_context):
    input_channel, output_channel = channel(10)
    state = EmitOutstandingRecordsState(
        mock_step, mock_context, input_channel, output_channel
    )

    # Mock emit_outstanding_records to return a generator
    async def outstanding_generator(context):
        yield "outstanding_record1"
        yield "outstanding_record2"

    mock_step.emit_outstanding_records.return_value = outstanding_generator(
        mock_context
    )

    next_state = await state.execute_until_state_change()

    mock_step.emit_outstanding_records.assert_called_once_with(mock_context)
    assert isinstance(next_state, StopStepExecution)


@pytest.mark.asyncio
async def test_emit_outstanding_records_state_exception_handling(
    mock_step, mock_context
):
    input_channel, output_channel = channel(10)
    state = EmitOutstandingRecordsState(
        mock_step, mock_context, input_channel, output_channel
    )

    # Mock emit_outstanding_records to raise an exception directly
    def failing_emit_outstanding(context):
        raise Exception("Outstanding records failed")

    mock_step.emit_outstanding_records = failing_emit_outstanding

    next_state = await state.execute_until_state_change()

    # Check that report_error was called with the right message and fatal=True
    mock_context.report_error.assert_called_once()
    args, kwargs = mock_context.report_error.call_args
    assert args[0] == "Error emitting outstanding records"
    assert kwargs.get("fatal") is True
    assert isinstance(next_state, StopStepExecution)


# Tests for StopStepExecution error handling
@pytest.mark.asyncio
async def test_stop_step_execution_finish_exception(mock_step, mock_context):
    input_channel, output_channel = channel(10)
    state = StopStepExecution(mock_step, mock_context, input_channel, output_channel)

    # Mock finish to raise an exception
    mock_step.finish.side_effect = Exception("Finish failed")

    next_state = await state.execute_until_state_change()

    mock_context.report_error.assert_called_once_with(
        "Error stopping step", mock_step.finish.side_effect
    )
    assert next_state is None


# Tests for PipelineOutputState call_ignoring_errors method
@pytest.mark.asyncio
async def test_pipeline_output_state_call_ignoring_errors_success():
    input_channel, _ = channel(10)
    reporter = PipelineProgressReporter()
    from nodestream.metrics import Metrics

    metrics = Metrics()

    state = PipelineOutputProcessRecordsState(input_channel, reporter, metrics)

    # Test successful callback
    callback_called = False

    def test_callback():
        nonlocal callback_called
        callback_called = True

    state.call_ignoring_errors(test_callback)
    assert callback_called


@pytest.mark.asyncio
async def test_pipeline_output_state_call_ignoring_errors_exception():
    input_channel, _ = channel(10)
    reporter = PipelineProgressReporter()
    from nodestream.metrics import Metrics

    metrics = Metrics()

    state = PipelineOutputProcessRecordsState(input_channel, reporter, metrics)

    # Test callback that raises exception
    def failing_callback():
        raise Exception("Callback failed")

    # Should not raise exception, just log it
    state.call_ignoring_errors(failing_callback)


# Tests for PipelineOutputStartState
@pytest.mark.asyncio
async def test_pipeline_output_start_state():
    input_channel, _ = channel(10)
    reporter = PipelineProgressReporter()
    from nodestream.metrics import Metrics

    metrics = Metrics()

    state = PipelineOutputStartState(input_channel, reporter, metrics)

    next_state = await state.execute_until_state_change()

    assert isinstance(next_state, PipelineOutputProcessRecordsState)


# Tests for PipelineOutputStopState
@pytest.mark.asyncio
async def test_pipeline_output_stop_state():
    input_channel, _ = channel(10)
    reporter = PipelineProgressReporter()
    from nodestream.metrics import Metrics

    metrics = Metrics()

    state = PipelineOutputStopState(input_channel, reporter, metrics)

    next_state = await state.execute_until_state_change()

    assert next_state is None


# Tests for Executor run method
@pytest.mark.asyncio
async def test_executor_run():
    mock_step = Mock(spec=Step)
    mock_step.start = AsyncMock()
    mock_step.finish = AsyncMock()
    mock_step.process_record = AsyncMock()
    mock_step.emit_outstanding_records = AsyncMock()
    mock_step.finalize_record = AsyncMock()

    input_channel, output_channel = channel(10)
    mock_context = Mock(spec=StepContext)
    mock_context.report_error = Mock()
    mock_context.debug = Mock()

    executor = Executor.for_step(mock_step, input_channel, output_channel, mock_context)

    # Mock emit_outstanding_records to return empty generator
    async def empty_generator(context):
        return
        yield  # pragma: no cover

    mock_step.emit_outstanding_records.return_value = empty_generator(mock_context)

    # Close input to end processing
    await input_channel.channel.put(None)

    await executor.run()

    mock_step.start.assert_called_once_with(mock_context)
    mock_step.finish.assert_called_once_with(mock_context)


# Tests for Pipeline class
@pytest.mark.asyncio
async def test_pipeline_init():
    from nodestream.pipeline.step import PassStep
    from nodestream.pipeline.object_storage import NullObjectStore

    steps = (PassStep(), PassStep())
    step_outbox_size = 100
    object_store = NullObjectStore()

    pipeline = Pipeline(steps, step_outbox_size, object_store)

    assert pipeline.steps == steps
    assert pipeline.step_outbox_size == step_outbox_size
    assert pipeline.object_store == object_store


@pytest.mark.asyncio
async def test_pipeline_get_child_expanders():
    from nodestream.pipeline.step import PassStep
    from nodestream.pipeline.object_storage import NullObjectStore
    from nodestream.schema import ExpandsSchema

    # Create a mock step that implements both Step and ExpandsSchema
    class MockExpanderStep(Step, ExpandsSchema):
        def process_record(self, record, context):
            yield record

        def expand_schema(self, schema):
            pass

    mock_expander_step = MockExpanderStep()
    regular_step = PassStep()

    steps = (regular_step, mock_expander_step)
    pipeline = Pipeline(steps, 100, NullObjectStore())

    expanders = list(pipeline.get_child_expanders())

    assert len(expanders) == 1
    assert expanders[0] == mock_expander_step


@pytest.mark.asyncio
async def test_pipeline_run():
    from nodestream.pipeline.step import PassStep
    from nodestream.pipeline.object_storage import NullObjectStore

    # Create simple steps
    step1 = PassStep()
    step2 = PassStep()
    steps = (step1, step2)

    pipeline = Pipeline(steps, 10, NullObjectStore())
    reporter = PipelineProgressReporter()

    # Run the pipeline
    await pipeline.run(reporter)

    # If we get here without exception, the pipeline ran successfully


# Test to cover the remaining missing lines (150-151, 184, 244)
@pytest.mark.asyncio
async def test_emit_from_generator_early_return_on_closed_downstream(
    mock_step, mock_context
):
    """Test that emit_from_generator returns early when downstream closes."""
    input_channel, output_channel = channel(10)
    state = StartStepState(mock_step, mock_context, input_channel, output_channel)

    # Create a custom generator that will set input_dropped after first yield
    call_count = 0

    async def test_generator():
        nonlocal call_count
        call_count += 1
        yield "record1"
        # After first record is yielded, simulate downstream closing
        output_channel.channel.input_dropped = True
        call_count += 1
        yield "record2"  # This should not be processed due to early return
        call_count += 1
        yield "record3"

    result = await state.emit_from_generator(test_generator())

    # Should return CLOSED_DOWNSTREAM and only process first record
    assert result == EmitResult.CLOSED_DOWNSTREAM
    # Only first record should be processed, generator should stop after that
    assert call_count == 2  # First yield + attempt at second yield


# Test to cover line 244 - the specific case where should_continue is False
@pytest.mark.asyncio
async def test_process_records_state_should_continue_false(mock_step, mock_context):
    """Test ProcessRecordsState when emit result should_continue is False."""
    input_channel, output_channel = channel(10)
    state = ProcessRecordsState(mock_step, mock_context, input_channel, output_channel)

    # Create a record
    originating_step = Mock(spec=Step)
    originating_step.finalize_record = AsyncMock()
    test_record = Record(
        data="test_data", originating_step=originating_step, callback_token="token"
    )

<<<<<<< HEAD
    # Mock process_record to return a generator that yields records
    async def test_generator(data, context):
        yield "output_record"

    mock_step.process_record.return_value = test_generator("test_data", mock_context)

    # Put record in input channel
    await input_channel.channel.put(test_record)

    # Set input_dropped after putting the record to simulate downstream closing
    # during processing (this will make should_continue False)
    output_channel.channel.input_dropped = True

    # Put end signal
    await input_channel.channel.put(None)

    next_state = await state.execute_until_state_change()

    # Should transition to StopStepExecution due to should_continue being False
    assert isinstance(next_state, StopStepExecution)
=======
    output.call_handling_errors(output.reporter.on_start_callback)
    output.reporter.logger.exception.assert_called_once()


@pytest.mark.asyncio
async def test_pipeline_output_on_finish_callback_exceptions_not_swallowed(
    mocker,
):
    """Test that on_finish_callback exceptions are not swallowed.

    This test covers the case described in the diff comment:
    'For cases where the reporter _wants_ to have the exception thrown
    (e.g to have a status code in the CLI) we need to make sure we call
    on_finish_callback without swallowing exceptions (because thats the
    point).'
    """

    def on_finish_callback(metrics):
        raise ValueError("CLI status code exception")

    input_mock = mocker.Mock(StepInput)
    # No records to process
    input_mock.get = mocker.AsyncMock(return_value=None)

    output = PipelineOutput(
        input_mock,
        PipelineProgressReporter(
            on_finish_callback=on_finish_callback,
            logger=mocker.Mock(),
        ),
    )

    # The exception should propagate up and not be caught
    with pytest.raises(ValueError, match="CLI status code exception"):
        await output.run()


@pytest.mark.asyncio
async def test_pipeline_on_start_callback_called_before_step_operations(
    mocker,
):
    """Test that on_start_callback is called before any step operations begin.

    This test covers the case described in the diff comment:
    'Here lies a footgun. DO NOT MOVE the `create_task` call after the
    running_steps generator. It will break the pipeline because we need
    to ensure the on_start_callback is called before any operations
    occur in the actual steps in the pipeline.'
    """
    from nodestream.pipeline.pipeline import Pipeline
    from nodestream.pipeline.object_storage import ObjectStore

    # Track the order of operations
    call_order = []

    def on_start_callback():
        call_order.append("on_start_callback")

    def on_finish_callback(metrics):
        call_order.append("on_finish_callback")

    # Create a mock step that records when it starts
    mock_step = mocker.Mock(Step)
    mock_step.__class__.__name__ = "MockStep"

    async def mock_start(context):
        call_order.append("step_start")

    async def mock_finish(context):
        call_order.append("step_finish")

    async def mock_process_record(record, context):
        call_order.append("step_process")
        yield record

    async def mock_emit_outstanding_records(context):
        call_order.append("step_emit_outstanding")
        for record in ():
            yield record

    mock_step.start = mock_start
    mock_step.finish = mock_finish
    mock_step.process_record = mock_process_record
    mock_step.emit_outstanding_records = mock_emit_outstanding_records

    # Create pipeline with the mock step
    object_store = mocker.Mock(spec=ObjectStore)
    object_store.namespaced.return_value = object_store

    pipeline = Pipeline((mock_step,), 10, object_store)

    reporter = PipelineProgressReporter(
        on_start_callback=on_start_callback,
        on_finish_callback=on_finish_callback,
        logger=mocker.Mock(),
    )

    await pipeline.run(reporter)

    # Verify that on_start_callback was called before any step operations
    assert call_order[0] == "on_start_callback"
    assert "step_start" in call_order
    assert call_order.index("on_start_callback") < call_order.index("step_start")
>>>>>>> 0968fea2
<|MERGE_RESOLUTION|>--- conflicted
+++ resolved
@@ -16,6 +16,7 @@
     StartStepState,
     StepExecutionState,
     StopStepExecution,
+    StepInput,
 )
 from nodestream.pipeline.progress_reporter import PipelineProgressReporter
 from nodestream.pipeline.step import Step, StepContext
@@ -703,7 +704,6 @@
         data="test_data", originating_step=originating_step, callback_token="token"
     )
 
-<<<<<<< HEAD
     # Mock process_record to return a generator that yields records
     async def test_generator(data, context):
         yield "output_record"
@@ -724,9 +724,6 @@
 
     # Should transition to StopStepExecution due to should_continue being False
     assert isinstance(next_state, StopStepExecution)
-=======
-    output.call_handling_errors(output.reporter.on_start_callback)
-    output.reporter.logger.exception.assert_called_once()
 
 
 @pytest.mark.asyncio
@@ -749,7 +746,7 @@
     # No records to process
     input_mock.get = mocker.AsyncMock(return_value=None)
 
-    output = PipelineOutput(
+    executor = Executor.pipeline_output(
         input_mock,
         PipelineProgressReporter(
             on_finish_callback=on_finish_callback,
@@ -759,7 +756,7 @@
 
     # The exception should propagate up and not be caught
     with pytest.raises(ValueError, match="CLI status code exception"):
-        await output.run()
+        await executor.run()
 
 
 @pytest.mark.asyncio
@@ -827,5 +824,6 @@
     # Verify that on_start_callback was called before any step operations
     assert call_order[0] == "on_start_callback"
     assert "step_start" in call_order
-    assert call_order.index("on_start_callback") < call_order.index("step_start")
->>>>>>> 0968fea2
+    start_idx = call_order.index("on_start_callback")
+    step_idx = call_order.index("step_start")
+    assert start_idx < step_idx
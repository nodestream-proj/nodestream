--- conflicted
+++ resolved
@@ -8,12 +8,7 @@
     strategy:
       fail-fast: false
       matrix:
-<<<<<<< HEAD
         python-version: ["3.10", "3.11", "3.12"]
-
-=======
-        python-version: ["3.10", "3.11"]
->>>>>>> ef4a0ab9
     steps:
       - uses: actions/checkout@v3
       - name: Install Poetry

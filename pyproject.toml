--- conflicted
+++ resolved
@@ -1,10 +1,6 @@
 [tool.poetry]
 name = "nodestream"
-<<<<<<< HEAD
 version = "0.12.0a1"
-=======
-version = "0.11.7"
->>>>>>> e416016b
 description = "A Fast, Declarative ETL for Graph Databases."
 license = "GPL-3.0-only"
 authors = [
@@ -92,11 +88,11 @@
 "file_formats" = "nodestream.pipeline.extractors.files"
 "interpretations" = "nodestream.interpreting.interpretations"
 "normalizers" = "nodestream.pipeline.normalizers"
-"value_providers" = "nodestream.pipeline.value_providers"   
+"value_providers" = "nodestream.pipeline.value_providers"
 "record_formats" = "nodestream.pipeline.extractors.streams"
 "stream_connectors" = "nodestream.pipeline.extractors.streams"
-"commands" = "nodestream.cli.commands"                      
-"audits" = "nodestream.project.audits"                      
+"commands" = "nodestream.cli.commands"
+"audits" = "nodestream.project.audits"
 "schema_printers" = "nodestream.schema.printers"
 "databases" = "nodestream.databases.null"
 

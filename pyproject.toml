[tool.poetry]
name = "nodestream"
version = "0.5.0"
description = "A Fast, Declarative ETL for Graph Databases."
license = "GPL-3.0-only"
authors = [
    "Zach Probst <Zach_Probst@intuit.com>"
]
readme = "README.md"

homepage = "https://github.com/nodestream-proj/nodestream"
repository = "https://github.com/nodestream-proj/nodestream"
documentation = "https://nodestream-proj.github.io/nodestream"

keywords = ["etl", "neo4j", "declarative", "data", "kafka", "ingest"]
classifiers = [
    "Development Status :: 4 - Beta",
    "Environment :: Console",
    "Intended Audience :: Developers",
    "Intended Audience :: Information Technology",
    "License :: OSI Approved :: GNU Affero General Public License v3",
    "Natural Language :: English",
    "Topic :: Database"
]
packages = [ { include = "nodestream" } ]

[tool.isort]
profile = "black"

[tool.poetry.dependencies]
python = "^3.10"
pyyaml = "^6.0"
jmespath = "^1.0.1"
jq = "^1.4.1"
neo4j = "^5.8.0"
cleo = "^2.0.1"
python-json-logger = "^2.0.4"
cymple = "0.8.1"
boto3 = "^1.26.137"
aiokafka = "^0.8.0"
Jinja2 = "^3"
pandas = "^2"
schema = "^0.7.5"
<<<<<<< HEAD
prometheus-client = "^0.17.1"
=======
cookiecutter = "^2.1.1"
>>>>>>> 39d58063

[tool.poetry.group.docs.dependencies]
mkdocs = "^1.4.2"
mkdocs-material = "^9.1.8"
mkdocs-gen-files = "^0.5.0"
mkdocstrings = {version = "^0.22.0", extras = ["python"]}

[tool.poetry.group.dev.dependencies]
pytest = "^7.3.1"
black = "^23.3.0"
pyhamcrest = "^2.0.4"
isort = "^5.12.0"
pytest-cov = "^4.0.0"
pytest-asyncio = "^0.21.0"
pytest-mock = "^3.10.0"
freezegun = "^1.2.2"
moto = {version = "^4.1.10", extras = ["s3"]}
ruff = "^0.0.270"
pytest-snapshot = "^0.9.0"

[build-system]
requires = ["poetry-core"]
build-backend = "poetry.core.masonry.api"

[tool.pytest.ini_options]
markers = [
    "integration: marks the test as an integration test (deselect with '-m \"not integration\"')",
    "e2e: marks the test as an end-to-end test (deselect with '-m \"not e2e\"')",
]

[tool.poetry.scripts]
nodestream = 'nodestream.cli.application:run'

# To prevent the "builin" stuff being a special case of plugins,
# nodestream just considers itself a plugin for all of the things that are pluggable.
[tool.poetry.plugins."nodestream.plugins"]
"argument_resolvers" = "nodestream.pipeline.argument_resolvers"
"file_formats" = "nodestream.pipeline.extractor.files"
"interpretations" = "nodestream.interpreting.interpretations"
"normalizers" = "nodestream.pipeline.normalizers"
"value_providers" = "nodestream.pipeline.value_providers"   
"record_formats" = "nodestream.extractors.streams"
"stream_connectors" = "nodestream.extractors.streams"
"commands" = "nodestream.cli.commands"                      
"audits" = "nodestream.project.audits"                      
"schema_printers" = "nodestream.schema.printers"
"databases" = "nodestream.databases.neo4j"

[tool.ruff]
ignore = ["E501"]<|MERGE_RESOLUTION|>--- conflicted
+++ resolved
@@ -41,11 +41,8 @@
 Jinja2 = "^3"
 pandas = "^2"
 schema = "^0.7.5"
-<<<<<<< HEAD
 prometheus-client = "^0.17.1"
-=======
 cookiecutter = "^2.1.1"
->>>>>>> 39d58063
 
 [tool.poetry.group.docs.dependencies]
 mkdocs = "^1.4.2"

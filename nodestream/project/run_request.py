--- conflicted
+++ resolved
@@ -42,7 +42,9 @@
             PipelineProgressReporter.for_testing(results_list),
         )
 
-    async def execute_with_definition(self, definition: PipelineDefinition, config: ScopeConfig):
+    async def execute_with_definition(
+        self, definition: PipelineDefinition, config: ScopeConfig
+    ):
         """Execute this run request with the given pipeline definition.
 
         This method is intended to be called by `PipelineScope` and should not be called
@@ -55,10 +57,5 @@
             definition: The pipeline definition to execute this run request with.
         """
         with start_context(self.pipeline_name):
-<<<<<<< HEAD
             pipeline = definition.initialize(self.initialization_arguments, config)
-            await self.progress_reporter.execute_with_reporting(pipeline)
-=======
-            pipeline = definition.initialize(self.initialization_arguments)
-            await pipeline.run(self.progress_reporter)
->>>>>>> 5d8cf47a
+            await pipeline.run(self.progress_reporter)
from dataclasses import dataclass
from typing import Any, Dict

<<<<<<< HEAD
from ..schema.migrations import Migrator
=======
from ..file_io import LazyLoadedArgument
>>>>>>> 5ea8bc26


@dataclass(slots=True, frozen=True)
class Target:
    name: str
    connector_config: Dict[str, Any]

    @property
    def resolved_connector_config(self):
        return LazyLoadedArgument.resolve_if_needed(self.connector_config)

    @property
    def connector(self):
        from ..databases import DatabaseConnector

        return DatabaseConnector.from_database_args(**self.resolved_connector_config)

    def make_writer(self, **writer_args):
        from ..databases import GraphDatabaseWriter

        return GraphDatabaseWriter.from_file_data(
            **writer_args, **self.resolved_connector_config
        )

    def make_type_retriever(self):
        return self.connector.make_type_retriever()

<<<<<<< HEAD
    def make_migrator(self) -> "Migrator":
        return self.connector.make_migrator()
=======
    def to_file_data(self):
        return self.connector_config
>>>>>>> 5ea8bc26
<|MERGE_RESOLUTION|>--- conflicted
+++ resolved
@@ -1,11 +1,8 @@
 from dataclasses import dataclass
 from typing import Any, Dict
 
-<<<<<<< HEAD
 from ..schema.migrations import Migrator
-=======
 from ..file_io import LazyLoadedArgument
->>>>>>> 5ea8bc26
 
 
 @dataclass(slots=True, frozen=True)
@@ -33,10 +30,8 @@
     def make_type_retriever(self):
         return self.connector.make_type_retriever()
 
-<<<<<<< HEAD
     def make_migrator(self) -> "Migrator":
         return self.connector.make_migrator()
-=======
+
     def to_file_data(self):
-        return self.connector_config
->>>>>>> 5ea8bc26
+        return self.connector_config
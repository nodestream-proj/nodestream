--- conflicted
+++ resolved
@@ -1,8 +1,5 @@
-<<<<<<< HEAD
 import os
-=======
 from dataclasses import dataclass, field
->>>>>>> b58a82fc
 from pathlib import Path
 from typing import Dict, Iterable, List, Optional, Tuple, Type, TypeVar
 
@@ -26,14 +23,8 @@
 T = TypeVar("T", bound=Step)
 
 
-<<<<<<< HEAD
+@dataclass
 class Project(ExpandsSchemaFromChildren, LoadsFromYamlFile, SavesToYamlFile):
-=======
-@dataclass
-class Project(
-    AggregatedIntrospectiveIngestionComponent, LoadsFromYamlFile, SavesToYamlFile
-):
->>>>>>> b58a82fc
     """A `Project` represents a collection of pipelines.
 
     A project is the top-level object in a nodestream project.
@@ -142,36 +133,19 @@
             },
         }
 
-<<<<<<< HEAD
-    def __init__(
-        self,
-        scopes: List[PipelineScope],
-        plugins: List[PluginConfiguration] = None,
-        targets: Dict[str, Target] = None,
-    ):
-        self.scopes_by_name: Dict[str, PipelineScope] = {}
-        self.plugins = plugins
-        self.targets_by_name = targets
-        for scope in scopes:
-            self.add_scope(scope)
-
     def get_target_by_name(self, target_name: str) -> Target:
+        """Returns the target with the given name.
+
+        Args:
+            target_name (str): The name of the target to return.
+
+        Returns:
+            Optional[Target]: The target with the given name, or None if no target was found.
+        """
         try:
             return self.targets_by_name[target_name]
-        except KeyError as e:
-            raise ValueError(f"Target {target_name} not found.") from e
-=======
-    def get_target_by_name(self, target_name: str) -> Optional[Target]:
-        """Returns the target with the given name.
-
-        Args:
-            target_name (str): The name of the target to return.
-
-        Returns:
-            Optional[Target]: The target with the given name, or None if no target was found.
-        """
-        return self.targets_by_name.get(target_name)
->>>>>>> b58a82fc
+        except KeyError:
+            raise ValueError(f"Target {target_name} not specified in the project.")
 
     async def run(self, request: RunRequest) -> int:
         """Takes a run request and runs the appropriate pipeline.
